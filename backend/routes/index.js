const express = require('express');
const router = express.Router();

// Import route modules
console.log('Loading route modules...');
const authRoutes = require('./api/auth');
const userRoutes = require('./api/users');
const { router: roomsRouter } = require('./api/rooms');
const fileRoutes = require('./api/files');
<<<<<<< HEAD
const audioRoutes = require('./api/audio');
=======
console.log('Route modules loaded successfully');
>>>>>>> 27e20dc6

// API documentation route
router.get('/', (req, res) => {
  res.json({
    name: 'Chat App API',
    version: '1.0.0',
    timestamp: new Date().toISOString(),
    endpoints: {
      auth: {
        base: '/auth',
        routes: {
          register: { method: 'POST', path: '/register' },
          login: { method: 'POST', path: '/login' },
          logout: { method: 'POST', path: '/logout' },
          verifyToken: { method: 'GET', path: '/verify-token' },
          refreshToken: { method: 'POST', path: '/refresh-token' }
        }
      },
      users: '/users',
      rooms: '/rooms',
      files: '/files',
      audio: '/audio',
      ai: '/ai'
    }
  });
});

// Mount routes
console.log('Mounting routes...');
router.use('/auth', authRoutes);
router.use('/users', userRoutes);
router.use('/rooms', roomsRouter);  // roomsRouter로 변경
router.use('/files', fileRoutes);
<<<<<<< HEAD
router.use('/audio', audioRoutes);
=======
console.log('Routes mounted: /auth, /users, /rooms, /files');
>>>>>>> 27e20dc6

module.exports = router;<|MERGE_RESOLUTION|>--- conflicted
+++ resolved
@@ -7,11 +7,9 @@
 const userRoutes = require('./api/users');
 const { router: roomsRouter } = require('./api/rooms');
 const fileRoutes = require('./api/files');
-<<<<<<< HEAD
 const audioRoutes = require('./api/audio');
-=======
+
 console.log('Route modules loaded successfully');
->>>>>>> 27e20dc6
 
 // API documentation route
 router.get('/', (req, res) => {
@@ -45,10 +43,8 @@
 router.use('/users', userRoutes);
 router.use('/rooms', roomsRouter);  // roomsRouter로 변경
 router.use('/files', fileRoutes);
-<<<<<<< HEAD
 router.use('/audio', audioRoutes);
-=======
+
 console.log('Routes mounted: /auth, /users, /rooms, /files');
->>>>>>> 27e20dc6
 
 module.exports = router;